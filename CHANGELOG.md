# Change Log

All notable changes to this project will be documented in this file. Currently goes back to `v0.4.3`.

The format is based on [Keep a Changelog](http://keepachangelog.com/).

<<<<<<< HEAD
## [0.6.0-alpha] — 2018-02-05
### Added
- Color information for many objects, thanks to `pdfminer.six` updates
- Font size and name to results of `Page/utils.extract_words`; `match_fontsize`, `match_fontname`, and `fontsize_tolerance` keyword arguments to that method.
- Ability for `Page.crop`/etc. to accept rects and other `pdfplumber` objects
- `PageImage.draw_object`, which tries to replicate a given object's attributes
- `Page.find_text_edges`, which returns a list of lines that appear to define implicit borders/edges/alignment
- `char_threshold` argument for `Page.crop`, which lets you decide how much of a `char` needs to be within a cropping box to be retained
- `MANIFEST.in`
- `requirements.txt`
  
### Changed
- Big revamp/simplification of table extraction
- Upgrade to `pdfminer.six==20170419`

### Fixed
- Fix `utils.objects_overlap`, which was failing when the second object was entirely encompassing first object

### Deprecated
- Access to `Page.annos`, which wasn't actually working in the first place. Hoping to re-add proper support.
- Access to `y0` and `y1` properties, which were redundant and a bit confusing
- utils.resize_object, which contained flawed assumptions and wasn't necessary
=======
## [0.5.10] — 2018-08-03
### Fixed
- Fix bug in which, when calling get_page_image(...), the alpha channel could make the whole page black out.

## [0.5.9] — 2018-07-10
### Fixed
- Fix issue #67, in which bool-type metadata were handled incorrectly
>>>>>>> 416fda35

## [0.5.8] — 2018-03-06
### Fixed
- Fix issue #53, in which non-decimalize-able (non_)stroking_color properties were raising errors.

## [0.5.7] — 2018-01-20
### Added
- `.travis.yml`, but failing on `.to_image()`

### Changed
- Move from defunct `pycrypto` to `pycryptodome`
- Update `pdfminer.six` to `20170720`

## [0.5.6] — 2017-11-21
### Fixed
- Fix issue #41, in which PDF-object-referenced cropboxes/mediaboxes weren't being fully resolved.

## [0.5.5] — 2017-05-10
### Added
- Access to `__version__` from main namespace

### Fixed
- Fix issue #33, by checking `decode_text`'s argument type

## [0.5.4] — 2017-04-27
### Fixed
- Pin `pdfminer.six` to version `20151013` (for now), fixing incompatibility

## [0.5.3] — 2017-02-27
### Fixed
- Allow `import pdfplumber` even if ImageMagick not installed.

## [0.5.2] — 2017-02-27
### Added
- Access to `curve` points. (E.g., `page.curves[0]["points"]`.)
- Ability for `.draw_line` to draw `curve` points.

### Changed
- Disaggregated "min_words_vertical" (default: 3) and "min_words_horizontal" (default: 1), removing "text_word_threshold".
- Internally, made `utils.decimalize` a bit more robust; now throws errors on non-decimalizable items.
- Now explicitly ignoring some (obscure) `pdfminer` object attributes.
- Raw input for `.draw_line` from a bounding box to `((x, y), (x, y))`, for consistency with `curve["points"]` and with `Pillow`'s underlying method.

### Fixed
- Fixed typo bug when `.rect_edges` is called before `.edges`

## [0.5.1] — 2017-02-26
### Added
- Quick-draw `PageImage` methods: `.draw_vline`, `.draw_vlines`, `.draw_hline`, and `.draw_hlines`.
- Boolean parameter `keep_blank_chars` for `.extract_words(...)` and `TableFinder` settings.

### Changed
- Increased default `text_tolerance` and `intersection_tolerance` TableFinder values from 1 to 3.

### Fixed
- Properly handle conversion of PDFs with transparency to `pillow` images.
- Properly handle `pandas` DataFrames as inputs to multi-draw commands (e.g., `PageImage.draw_rects(...)`).

## [0.5.0] - 2017-02-25
### Added
- Visual debugging features, via `Page.to_image(...)` and `PageImage`. (Introduces `wand` and `pillow` as package requirements.)
- More powerful options for extracting data from tables. See changes below.

### Changed
- Entirely overhaul the table-extraction methods. Now based on [Anssi Nurminen's master's thesis](http://dspace.cc.tut.fi/dpub/bitstream/handle/123456789/21520/Nurminen.pdf?sequence=3).
- Disentangle `.crop` from `.intersects_bbox` and `.within_bbox`.
- Change default `x_tolerance` and `y_tolerance` for word extraction from `5` to `3`

### Fixed
- Fix bug stemming from non-decimalized page heights. [h/t @jsfenfen]

## [0.4.6] - 2017-01-26
### Added
- Provide access to `Page.page_number`

### Changed
- Use `.page_number` instead of `.page_id` as primary identifier. [h/t @jsfenfen]
- Change default `x_tolerance` and `y_tolerance` for word extraction from `0` to `5`

### Fixed
- Provide proper support for rotated pages

## [0.4.5] - 2016-12-09
### Fixed
- Fix bug stemming from when metadata includes a PostScript literal. [h/t @boblannon]


## [0.4.4] - Mistakenly skipped

Whoops.

## [0.4.3] - 2016-04-12
### Changed
- When extracting table cells, use chars' midpoints instead of top-points.

### Fixed
- Fix find_gutters — should ignore `" "` chars<|MERGE_RESOLUTION|>--- conflicted
+++ resolved
@@ -4,7 +4,6 @@
 
 The format is based on [Keep a Changelog](http://keepachangelog.com/).
 
-<<<<<<< HEAD
 ## [0.6.0-alpha] — 2018-02-05
 ### Added
 - Color information for many objects, thanks to `pdfminer.six` updates
@@ -27,7 +26,7 @@
 - Access to `Page.annos`, which wasn't actually working in the first place. Hoping to re-add proper support.
 - Access to `y0` and `y1` properties, which were redundant and a bit confusing
 - utils.resize_object, which contained flawed assumptions and wasn't necessary
-=======
+
 ## [0.5.10] — 2018-08-03
 ### Fixed
 - Fix bug in which, when calling get_page_image(...), the alpha channel could make the whole page black out.
@@ -35,7 +34,6 @@
 ## [0.5.9] — 2018-07-10
 ### Fixed
 - Fix issue #67, in which bool-type metadata were handled incorrectly
->>>>>>> 416fda35
 
 ## [0.5.8] — 2018-03-06
 ### Fixed
