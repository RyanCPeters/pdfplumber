--- conflicted
+++ resolved
@@ -1,9 +1,6 @@
 from pdfminer.utils import PDFDocEncoding
-<<<<<<< HEAD
 from pdfminer.psparser import PSLiteral
-=======
 from pdfminer.pdftypes import PDFObjRef
->>>>>>> 416fda35
 from decimal import Decimal, ROUND_HALF_UP
 import numbers
 from operator import itemgetter
@@ -75,21 +72,19 @@
         ords = (ord(c) if type(c) == str else c for c in s)
         return ''.join(PDFDocEncoding[o] for o in ords)
 
-<<<<<<< HEAD
 def decode_psl_list(_list):
     return [ decode_text(value.name) if isinstance(value, PSLiteral) else value
         for value in _list ]
 
 @cache(maxsize = int(10e4))
 def _decimalize(v, q = None):
+    # If PDFObjRef, first resolve
+    if isinstance(v, PDFObjRef):
+        return decimalize(v.resolve(), q)
+
     # If already a decimal, just return itself
     if isinstance(v, Decimal):
         return v
-=======
-def decimalize(v, q=None):
-    # If PDFObjRef, first resolve
-    if isinstance(v, PDFObjRef):
-        return decimalize(v.resolve(), q)
 
     # If already a decimal, just return itself
     if isinstance(v, Decimal):
@@ -99,7 +94,6 @@
     elif isinstance(v, (tuple, list)):
         return type(v)(decimalize(x, q) for x in v)
 
->>>>>>> 416fda35
     # Convert int-like
     elif isinstance(v, numbers.Integral):
         return Decimal(int(v))
